--- conflicted
+++ resolved
@@ -4,11 +4,6 @@
 The first version of this dataset exists in the folder SemEval2021 of this repository.
 An extended version of this dataset, along with more baselines and experimental results, was presented at ACL 2022. The second and final version of the dataset exists in the folder ACL2022 of this repository.
 
-<<<<<<< HEAD
-We received 479 individual participation requests, 92 team formations, and 1,449 submissions. 91 teams submitted valid predictions (1,385 valid submissions in total) and were scored; out of these, only 36 submitted system descriptions. The best performing system achieved 70.83% F1. Please read our [task overview paper](https://aclanthology.org/2021.semeval-1.6.pdf) for more information about the task, data, evaluation, and performance of the participating systems. If you want to cite this work, please use the following information:
-
-```
-=======
 We refer the interested reader to the following articles, which we also kindly request to cite if you use the data or findings of this work:
 ```
 @inproceedings{pavlopoulos-etal-2022-acl,
@@ -21,7 +16,6 @@
     publisher = "Association for Computational Linguistics",
 }
 
->>>>>>> 43c28512
 @inproceedings{pavlopoulos-etal-2021-semeval,
     title = "{S}em{E}val-2021 Task 5: Toxic Spans Detection",
     author = "Pavlopoulos, John  and Sorensen, Jeffrey  and Laugier, L{\'e}o and Androutsopoulos, Ion",
@@ -34,11 +28,4 @@
     doi = "10.18653/v1/2021.semeval-1.6",
     pages = "59--69",
 }
-<<<<<<< HEAD
-```
-* In this repository you will find a notebook with code to prepare a valid submission.
-* Evaluation code and baseline methods are included.
-* The trial, train and test data that were used in the 2021 SemEval challenge are also included.
-=======
-```
->>>>>>> 43c28512
+```