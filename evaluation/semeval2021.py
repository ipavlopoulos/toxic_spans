--- conflicted
+++ resolved
@@ -16,19 +16,13 @@
     """
     if len(gold) == 0:
         return 1. if len(predictions) == 0 else 0.
-<<<<<<< HEAD
+    if len(predictions) == 0:
+        return 0.
     predictions_set = set(predictions)
     gold_set = set(gold)
     nom = 2 * len(predictions_set.intersection(gold_set))
     denom = len(predictions_set) + len(gold_set)
-    return float(nom) / float(denom)
-=======
-    if len(predictions) == 0:
-        return 0.
-    nom = 2*len(set(predictions).intersection(set(gold)))
-    denom = len(set(predictions))+len(set(gold))
     return float(nom)/float(denom)
->>>>>>> 4a275d5b
 
 
 def evaluate(pred, gold):
